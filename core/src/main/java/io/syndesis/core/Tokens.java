/**
 * Copyright (C) 2016 Red Hat, Inc.
 * <p>
 * Licensed under the Apache License, Version 2.0 (the "License");
 * you may not use this file except in compliance with the License.
 * You may obtain a copy of the License at
 * <p>
 * http://www.apache.org/licenses/LICENSE-2.0
 * <p>
 * Unless required by applicable law or agreed to in writing, software
 * distributed under the License is distributed on an "AS IS" BASIS,
 * WITHOUT WARRANTIES OR CONDITIONS OF ANY KIND, either express or implied.
 * See the License for the specific language governing permissions and
 * limitations under the License.
 */
package io.syndesis.core;

import com.fasterxml.jackson.databind.ObjectMapper;
import org.keycloak.TokenVerifier;
import org.keycloak.adapters.springsecurity.token.KeycloakAuthenticationToken;
import org.keycloak.common.VerificationException;
import org.keycloak.representations.AccessTokenResponse;
import org.springframework.security.core.Authentication;
import org.springframework.security.core.context.SecurityContextHolder;
import org.springframework.util.MultiValueMap;
import org.springframework.web.util.UriComponentsBuilder;

import javax.ws.rs.client.Client;
import javax.ws.rs.client.ClientBuilder;
import javax.ws.rs.client.ClientRequestFilter;
import javax.ws.rs.client.WebTarget;
import javax.ws.rs.core.HttpHeaders;
import javax.ws.rs.core.Response;
import javax.ws.rs.core.UriBuilder;
import java.io.IOException;
import java.util.Locale;
import java.util.function.UnaryOperator;

public final class Tokens {

    public enum TokenProvider implements UnaryOperator<String> {
        GITHUB {
            @Override
            public String apply(String s) {
<<<<<<< HEAD
=======
                MultiValueMap<String, String> params = UriComponentsBuilder.fromUriString("").query(s).build().getQueryParams();
                return params.getFirst("access_token");
            }
        },

        OPENSHIFT {
            @Override
            public String apply(String s) {
>>>>>>> 5d0a58e1
                ObjectMapper om = new ObjectMapper();
                try {
                    AccessTokenResponse accessToken = om.readValue(s, AccessTokenResponse.class);
                    return accessToken.getToken();
                } catch (IOException e) {
                    throw SyndesisServerException.launderThrowable(e);
                }
            }
<<<<<<< HEAD
        },

        OPENSHIFT {
            @Override
            public String apply(String s) {
                MultiValueMap<String, String> params = UriComponentsBuilder.fromUriString("").query(s).build().getQueryParams();
                return params.getFirst("access_token");
            }
=======
>>>>>>> 5d0a58e1
        }
    }

    private static final ThreadLocal<String> OAUTH_TOKEN = new InheritableThreadLocal<>();

    private Tokens() {
        // utility class
    }

    public static String getAuthenticationToken() {
        String stringToken = OAUTH_TOKEN.get();
        if (stringToken != null) {
            return stringToken;
        }

        Authentication authentication = SecurityContextHolder.getContext().getAuthentication();
        if (authentication == null) {
            throw new IllegalStateException("Cannot set authorization header because there is no authenticated principal");
        }
        if (!KeycloakAuthenticationToken.class.isAssignableFrom(authentication.getClass())) {
            throw new IllegalStateException(String.format("Cannot set authorization header because Authentication is of type %s but %s is required",
                authentication.getClass(), KeycloakAuthenticationToken.class));
        }

        KeycloakAuthenticationToken token = (KeycloakAuthenticationToken) authentication;
        return token.getAccount().getKeycloakSecurityContext().getTokenString();
    }

    public static boolean isTokenExpired(String token) {
        TokenVerifier verifier = TokenVerifier.create(token);
        try {
            return verifier.getToken().isExpired();
        } catch (VerificationException e) {
            return true;
        }
    }

    private static String getIssuer(String token) {
        TokenVerifier verifier = TokenVerifier.create(token);
        try {
            return verifier.getToken().getIssuer();
        } catch (VerificationException e) {
            throw SyndesisServerException.launderThrowable(e);
        }
    }

    public static String fetchProviderTokenFromKeycloak(TokenProvider provider) {
        String providerId = provider.toString().toLowerCase(Locale.ENGLISH);

        String keycloakTokenAsString = getAuthenticationToken();

        String issuer = getIssuer(keycloakTokenAsString);


        String tokenEndpointUrl = issuer + "/broker/" + providerId + "/token";
        final String authHeader = "Bearer " + keycloakTokenAsString;

        ClientRequestFilter authFilter = (requestContext) -> requestContext.getHeaders().add(HttpHeaders.AUTHORIZATION, authHeader);
        Client client = ClientBuilder.newBuilder().register(authFilter).build();
        UriBuilder authBase = UriBuilder.fromUri(tokenEndpointUrl);
        WebTarget tokenEndpoint = client.target(authBase);
        Response response = tokenEndpoint.request().get();

        String responseBody = response.readEntity(String.class);

        int status = response.getStatus();
        if (status != 200) {
            throw new IllegalStateException(
                String.format(
                    "Unable to retrieve token for provider %s from URL %s, status code %d, received body: %s",
                    providerId,
                    tokenEndpointUrl,
                    status,
                    responseBody
                )
            );
        }

<<<<<<< HEAD
        if (provider != TokenProvider.OPENSHIFT && provider != TokenProvider.GITHUB) {
            throw new IllegalArgumentException("Unsupported provider type: " + provider);
        }

=======
>>>>>>> 5d0a58e1
        return provider.apply(responseBody);
    }

    public static void setAuthenticationToken(String token) {
        OAUTH_TOKEN.set(token);
    }

}<|MERGE_RESOLUTION|>--- conflicted
+++ resolved
@@ -15,6 +15,18 @@
  */
 package io.syndesis.core;
 
+import java.io.IOException;
+import java.util.Locale;
+import java.util.function.UnaryOperator;
+
+import javax.ws.rs.client.Client;
+import javax.ws.rs.client.ClientBuilder;
+import javax.ws.rs.client.ClientRequestFilter;
+import javax.ws.rs.client.WebTarget;
+import javax.ws.rs.core.HttpHeaders;
+import javax.ws.rs.core.Response;
+import javax.ws.rs.core.UriBuilder;
+
 import com.fasterxml.jackson.databind.ObjectMapper;
 import org.keycloak.TokenVerifier;
 import org.keycloak.adapters.springsecurity.token.KeycloakAuthenticationToken;
@@ -25,34 +37,12 @@
 import org.springframework.util.MultiValueMap;
 import org.springframework.web.util.UriComponentsBuilder;
 
-import javax.ws.rs.client.Client;
-import javax.ws.rs.client.ClientBuilder;
-import javax.ws.rs.client.ClientRequestFilter;
-import javax.ws.rs.client.WebTarget;
-import javax.ws.rs.core.HttpHeaders;
-import javax.ws.rs.core.Response;
-import javax.ws.rs.core.UriBuilder;
-import java.io.IOException;
-import java.util.Locale;
-import java.util.function.UnaryOperator;
-
 public final class Tokens {
 
     public enum TokenProvider implements UnaryOperator<String> {
-        GITHUB {
-            @Override
-            public String apply(String s) {
-<<<<<<< HEAD
-=======
-                MultiValueMap<String, String> params = UriComponentsBuilder.fromUriString("").query(s).build().getQueryParams();
-                return params.getFirst("access_token");
-            }
-        },
-
         OPENSHIFT {
             @Override
             public String apply(String s) {
->>>>>>> 5d0a58e1
                 ObjectMapper om = new ObjectMapper();
                 try {
                     AccessTokenResponse accessToken = om.readValue(s, AccessTokenResponse.class);
@@ -61,17 +51,14 @@
                     throw SyndesisServerException.launderThrowable(e);
                 }
             }
-<<<<<<< HEAD
         },
 
-        OPENSHIFT {
+        GITHUB {
             @Override
             public String apply(String s) {
                 MultiValueMap<String, String> params = UriComponentsBuilder.fromUriString("").query(s).build().getQueryParams();
                 return params.getFirst("access_token");
             }
-=======
->>>>>>> 5d0a58e1
         }
     }
 
@@ -150,13 +137,6 @@
             );
         }
 
-<<<<<<< HEAD
-        if (provider != TokenProvider.OPENSHIFT && provider != TokenProvider.GITHUB) {
-            throw new IllegalArgumentException("Unsupported provider type: " + provider);
-        }
-
-=======
->>>>>>> 5d0a58e1
         return provider.apply(responseBody);
     }
 
