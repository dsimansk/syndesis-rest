<<<<<<< HEAD
def mavenVersion='3.3.9'

properties([
    buildDiscarder(logRotator(numToKeepStr: '5', artifactNumToKeepStr: '5'))
])

=======
def mavenVersion='3.5.0'
>>>>>>> 0eb9d1b7
//We need a node so that we can have access to environemnt variables.
//The allocated node will actually be the Jenkins master (which is expected to provide these variables) as long as it has available executors.
node {

    def branch = "${env.BRANCH_NAME}"
    echo "Using branch: ${branch}."

    slave {
        withOpenshift {
            withMaven(
                mavenImage: "maven:${mavenVersion}",
                envVars: [
                    containerEnvVar(key:'GITHUB_OAUTH_CLIENT_ID', value: "${env.GITHUB_OAUTH_CLIENT_ID}"),
                    containerEnvVar(key:'GITHUB_OAUTH_CLIENT_SECRET', value: "${env.GITHUB_OAUTH_CLIENT_SECRET}")
                ],
                serviceAccount: "jenkins", mavenSettingsXmlSecret: 'm2-settings') {
                inside {
                    def testingNamespace = generateProjectName()

                    checkout scm

                    stage('Build') {
                        container(name: 'maven') {
                            sh "mvn -U clean install fabric8:build -Pci -Duser.home=/home/jenkins"
                        }
                    }

                    stage('System Tests') {
                        test(component: 'syndesis-rest', namespace: "${testingNamespace}", serviceAccount: 'jenkins')
                    }

                    if ("master" == branch) {
                        stage('Rollout') {
                            tag(sourceProject: 'syndesis-ci', imageStream: 'syndesis-rest')
                            rollout(deploymentConfig: 'syndesis-rest', namespace: 'syndesis-staging')
                        }
                    } else {
                        echo "Branch: ${branch} is not master. Skipping rollout"
                    }
                }
            }
        }
    }
}<|MERGE_RESOLUTION|>--- conflicted
+++ resolved
@@ -1,13 +1,9 @@
-<<<<<<< HEAD
 def mavenVersion='3.3.9'
 
 properties([
     buildDiscarder(logRotator(numToKeepStr: '5', artifactNumToKeepStr: '5'))
 ])
 
-=======
-def mavenVersion='3.5.0'
->>>>>>> 0eb9d1b7
 //We need a node so that we can have access to environemnt variables.
 //The allocated node will actually be the Jenkins master (which is expected to provide these variables) as long as it has available executors.
 node {
